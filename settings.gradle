/*
 * Copyright (c) 2016 Nike, Inc.
 *
 * Licensed under the Apache License, Version 2.0 (the "License");
 * you may not use this file except in compliance with the License.
 * You may obtain a copy of the License at
 *
 * http://www.apache.org/licenses/LICENSE-2.0
 *
 * Unless required by applicable law or agreed to in writing, software
 * distributed under the License is distributed on an "AS IS" BASIS,
 * WITHOUT WARRANTIES OR CONDITIONS OF ANY KIND, either express or implied.
 * See the License for the specific language governing permissions and
 * limitations under the License.
 */

<<<<<<< HEAD
rootProject.name = 'vault-client'
include "vault-client"
=======
rootProject.name = artifactId
>>>>>>> 813ce156
<|MERGE_RESOLUTION|>--- conflicted
+++ resolved
@@ -14,9 +14,4 @@
  * limitations under the License.
  */
 
-<<<<<<< HEAD
-rootProject.name = 'vault-client'
-include "vault-client"
-=======
-rootProject.name = artifactId
->>>>>>> 813ce156
+rootProject.name = artifactId